defmodule Cafex.Consumer.Coordinator do
  use GenServer

  require Logger

  @max_buffers 50
  @interval 500
  @offset_storage :kafka

  defmodule State do
    @moduledoc false
    defstruct        conn: nil,  # coordinator connection
                     host: nil,
               partitions: nil,
               group: nil,
               topic: nil,
             to_be_commit: %{},
                 interval: nil,
                    timer: nil,
                    count: 0,
              max_buffers: 0,
              auto_commit: true,
           offset_storage: nil
  end

  alias Cafex.Connection
  alias Cafex.Protocol.Offset
  alias Cafex.Protocol.Offset.Request, as: OffsetRequest
  alias Cafex.Protocol.OffsetCommit
  alias Cafex.Protocol.OffsetFetch

  # ===================================================================
  # API
  # ===================================================================

  def start_link({host, port}, partitions, group, topic, opts \\ []) do
    GenServer.start_link __MODULE__, [{host, port}, partitions, group, topic, opts]
  end

  def stop(pid) do
    GenServer.call pid, :stop
  end

  def offset_commit(pid, partition, offset, metadata \\ "") do
    GenServer.call pid, {:offset_commit, partition, offset, metadata}
  end

  def offset_fetch(pid, partition, leader_conn) do
    GenServer.call pid, {:offset_fetch, partition, leader_conn}
  end

  # ===================================================================
  # GenServer callbacks
  # ===================================================================

  def init([{host, port}, partitions, group, topic, opts]) do
    state = %State{     host: {host, port},
                       topic: topic,
                       group: group,
                  partitions: partitions,
                 auto_commit: Keyword.get(opts, :auto_commit, false),
                    interval: Keyword.get(opts, :interval, @interval),
                 max_buffers: Keyword.get(opts, :max_buffers, @max_buffers),
              offset_storage: Keyword.get(opts, :offset_storage) || @offset_storage} |> start_conn
    {:ok, state}
  end

  def handle_call(:stop, _from, state) do
    {:stop, :normal, state}
  end

  def handle_call({:offset_commit, partition, _, _}, _from, %{partitions: partitions} = state) when partition >= partitions do
    {:reply, {:error, :unknown_partition}, state}
  end
  def handle_call({:offset_commit, partition, offset, metadata}, from, state) do
    state = schedule_offset_commit(from, partition, offset, metadata, state)
    {:noreply, state}
  end

  def handle_call({:offset_fetch, partition, _leader_conn}, _from, %{partitions: partitions} = state) when partition >= partitions do
    {:reply, {:error, :unknown_partition}, state}
  end
  def handle_call({:offset_fetch, partition, leader_conn}, _from, %{group: group,
                                                                    topic: topic,
                                                                    offset_storage: storage,
                                                                    conn: conn} = state) do
    case offset_fetch(storage, conn, group, topic, partition) do
      {:ok, {-1, _}} ->
        {:reply, get_earliest_offset(topic, partition, leader_conn), state}
      {:ok, _} = reply ->
        {:reply, reply, state}
      {:error, :unknown_topic_or_partition} ->
        {:reply, get_earliest_offset(topic, partition, leader_conn), state}
      error ->
        {:reply, error, state}
    end
  end

  def handle_info({:timeout, timer, :do_commit}, %{group: group,
                                                   topic: topic,
                                                   offset_storage: storage,
                                                   to_be_commit: to_be_commit,
                                                   timer: timer,
                                                   conn: conn} = state) do
    partitions = Enum.map(to_be_commit, fn {partition, {offset, metadata}} ->
      {partition, offset, metadata}
    end)
    offset_commit(storage, conn, group, topic, partitions)
    {:noreply, %{state | to_be_commit: %{}, timer: nil, count: 0}}
  end

  # ===================================================================
  # Internal functions
  # ===================================================================

  defp start_conn(%{host: {host, port}} = state) do
    {:ok, pid} = Connection.start_link(host, port)
    %{state | conn: pid}
  end

  defp offset_fetch(storage, conn, group, topic, partition) do
    request = %OffsetFetch.Request{consumer_group: group,
                                   topics: [{topic, [partition]}]}
    request = case storage do
      :zookeeper -> %{request | api_version: 0}
      :kafka     -> %{request | api_version: 1}
    end

    case Connection.request(conn, request) do
      {:ok, %{topics: [{^topic, [{^partition, offset, metadata, :no_error}]}]}} ->
        {:ok, {offset, metadata}}
      {:ok, %{topics: [{^topic, [{^partition, _, _, error}]}]}} ->
        {:error, error}
      {:error, reason} ->
        {:error, reason}
    end
  end

  defp schedule_offset_commit(from, partition, offset, metadata, %{auto_commit: false,
                                                                   offset_storage: storage,
                                                                   conn: conn,
                                                                   group: group,
                                                                   topic: topic} = state) do
    reply = case offset_commit(storage, conn, group, topic, [{partition, offset, metadata}]) do
      {:ok, [{^partition, :no_error}]} -> :ok
      {:ok, [{^partition, error}]} -> {:error, error}
      {:error, _reason} = error -> error
    end

    GenServer.reply(from, reply)

    state
  end
  defp schedule_offset_commit(from, partition, offset, metadata, %{to_be_commit: to_be_commit,
                                                                   timer: timer,
                                                                   interval: interval,
                                                                   count: count,
                                                                   max_buffers: max_buffers} = state) do
    to_be_commit = Map.put(to_be_commit, partition, {offset, metadata})

    state = if count + 1 >= max_buffers do
      cancel_timer(timer)
      send self, {:timeout, nil, :do_commit}
      %{state | timer: nil, to_be_commit: to_be_commit, count: count + 1}
    else
      timer = start_timer(timer, interval, self, :do_commit)
      %{state | timer: timer, to_be_commit: to_be_commit, count: count + 1}
    end

    GenServer.reply(from, :ok)

    state
  end

  defp offset_commit(storage, conn, group, topic, partitions) do
    Logger.debug "Do offset commit: topic: #{inspect topic}, group: #{inspect group} partition offsets: #{inspect partitions},"
    request = %OffsetCommit.Request{consumer_group: group,
                                    topics: [{topic, partitions}]}
    request = case storage do
      :zookeeper -> %{request | api_version: 0}
      :kafka     -> %{request | api_version: 1}
    end
<<<<<<< HEAD

    # TODO
    # Handle every partition errors
    case Connection.request(conn, request, OffsetCommit) do
      {:ok, %{topics: [{^topic, partitions}]}} -> {:ok, partitions}
=======
    case Connection.request(conn, request) do
      {:ok, %{topics: [{^topic, [{^partition, :no_error}]}]}} ->
        :ok
      {:ok, %{topics: [{^topic, [{^partition, error}]}]}} ->
        {:error, error}
>>>>>>> ef056f95
      {:error, reason} ->
        {:error, reason}
    end
  end

  defp get_earliest_offset(topic, partition, conn) when is_integer(partition) do
    request = %OffsetRequest{topics: [{topic, [{partition, :earliest, 1}]}]}
    case Connection.request(conn, request, Offset) do
      {:ok, %{offsets: [{_, [%{error: :no_error, offsets: [offset]}]}]}} ->
        {:ok, {offset, ""}}
      {:ok, %{offsets: [{_, [%{error: :no_error, offsets: []}]}]}} ->
        {:ok, {0, ""}}
      {:ok, %{offsets: [{_, [%{error: error}]}]}} ->
        {:error, error}
      error ->
        error
    end
  end

  defp cancel_timer(nil), do: :ok
  defp cancel_timer(ref), do: :erlang.cancel_timer(ref)

  defp start_timer(nil, time, dest, msg), do: :erlang.start_timer(time, dest, msg)
  defp start_timer(timer, _, _, _), do: timer
end<|MERGE_RESOLUTION|>--- conflicted
+++ resolved
@@ -24,7 +24,6 @@
   end
 
   alias Cafex.Connection
-  alias Cafex.Protocol.Offset
   alias Cafex.Protocol.Offset.Request, as: OffsetRequest
   alias Cafex.Protocol.OffsetCommit
   alias Cafex.Protocol.OffsetFetch
@@ -180,19 +179,11 @@
       :zookeeper -> %{request | api_version: 0}
       :kafka     -> %{request | api_version: 1}
     end
-<<<<<<< HEAD
 
     # TODO
     # Handle every partition errors
-    case Connection.request(conn, request, OffsetCommit) do
+    case Connection.request(conn, request) do
       {:ok, %{topics: [{^topic, partitions}]}} -> {:ok, partitions}
-=======
-    case Connection.request(conn, request) do
-      {:ok, %{topics: [{^topic, [{^partition, :no_error}]}]}} ->
-        :ok
-      {:ok, %{topics: [{^topic, [{^partition, error}]}]}} ->
-        {:error, error}
->>>>>>> ef056f95
       {:error, reason} ->
         {:error, reason}
     end
@@ -200,7 +191,7 @@
 
   defp get_earliest_offset(topic, partition, conn) when is_integer(partition) do
     request = %OffsetRequest{topics: [{topic, [{partition, :earliest, 1}]}]}
-    case Connection.request(conn, request, Offset) do
+    case Connection.request(conn, request) do
       {:ok, %{offsets: [{_, [%{error: :no_error, offsets: [offset]}]}]}} ->
         {:ok, {offset, ""}}
       {:ok, %{offsets: [{_, [%{error: :no_error, offsets: []}]}]}} ->
