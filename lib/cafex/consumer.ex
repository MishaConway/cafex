defmodule Cafex.Consumer do
  @moduledoc """
  Consumer worker implementation specification.

  ## Callbacks

    * `init(args)`

    * `consume(message, state)`

    * `terminate(state)`
  """

  @type state :: term
  @type done :: :ok | :nocommit

  @callback init(args :: term) :: {:ok, state} | {:error, reason :: term}

<<<<<<< HEAD
  @callback consume(message :: Cafex.Protocol.Message.t, state) :: {done, state}
=======
  defcallback consume(message :: Cafex.Protocol.Message.t, state) :: {done, state} | {:pause, timeout}
>>>>>>> fe00fe25

  @callback terminate(state) :: :ok

  @doc false
  defmacro __using__(_) do
    quote do
      @behaviour unquote(__MODULE__)

      def init(args), do: {:ok, args}
      def consume(_msg, state), do: {:ok, state}
      def terminate(_state), do: :ok

      defoverridable [init: 1, consume: 2, terminate: 1]
    end
  end
end<|MERGE_RESOLUTION|>--- conflicted
+++ resolved
@@ -16,11 +16,7 @@
 
   @callback init(args :: term) :: {:ok, state} | {:error, reason :: term}
 
-<<<<<<< HEAD
-  @callback consume(message :: Cafex.Protocol.Message.t, state) :: {done, state}
-=======
-  defcallback consume(message :: Cafex.Protocol.Message.t, state) :: {done, state} | {:pause, timeout}
->>>>>>> fe00fe25
+  @callback consume(message :: Cafex.Protocol.Message.t, state) :: {done, state} | {:pause, timeout}
 
   @callback terminate(state) :: :ok
 
